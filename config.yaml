# Slack Event Manager Configuration
# This file contains non-sensitive application settings
# Secrets (tokens, API keys) are stored in .env file

# LLM Configuration
llm:
  model: gpt-5-nano
  temperature: 1.0  # gpt-5-nano only supports 1.0
  timeout_seconds: 120
  daily_budget_usd: 10.0
  max_events_per_msg: 5

# Database Configuration
# database.type can be overridden by DATABASE_TYPE environment variable
database:
<<<<<<< HEAD
  type: sqlite  # Options: "sqlite" (development) or "postgres" (production)
  path: data/slack_events.db  # Used only for SQLite
  
  # PostgreSQL settings (used only when type: postgres)
  # Password must be set in .env as POSTGRES_PASSWORD=your_password
=======
  type: sqlite  # sqlite or postgres (override with DATABASE_TYPE env var)
  path: data/slack_events.db  # for sqlite
  # PostgreSQL settings (used when type: postgres)
>>>>>>> c0047705
  postgres:
    host: localhost
    port: 5432
    database: slack_events
    user: postgres
<<<<<<< HEAD
=======
    # password is set via POSTGRES_PASSWORD environment variable
>>>>>>> c0047705

# Slack Configuration
slack:
  digest_channel_id: C06B5NJLY4B  # Channel for publishing digests
  lookback_hours_default: 24  # Default lookback for message ingestion

# Processing Configuration
processing:
  tz_default: Europe/Amsterdam
  threshold_score_default: 0.0  # 0.0 = process all messages

# Deduplication Configuration
deduplication:
  date_window_hours: 48
  title_similarity: 0.8
  message_lookback_days: 30

# Digest Configuration
digest:
  max_events: 10  # Default maximum events per digest (null = unlimited)
  min_confidence: 0.7  # Minimum confidence score to include (0.0-1.0)
  lookback_hours: 48  # Default lookback window for events
  category_priorities:
    product: 1
    risk: 2
    process: 3
    marketing: 4
    org: 5
    unknown: 6

# Observability
logging:
  level: INFO<|MERGE_RESOLUTION|>--- conflicted
+++ resolved
@@ -13,26 +13,16 @@
 # Database Configuration
 # database.type can be overridden by DATABASE_TYPE environment variable
 database:
-<<<<<<< HEAD
   type: sqlite  # Options: "sqlite" (development) or "postgres" (production)
   path: data/slack_events.db  # Used only for SQLite
   
   # PostgreSQL settings (used only when type: postgres)
   # Password must be set in .env as POSTGRES_PASSWORD=your_password
-=======
-  type: sqlite  # sqlite or postgres (override with DATABASE_TYPE env var)
-  path: data/slack_events.db  # for sqlite
-  # PostgreSQL settings (used when type: postgres)
->>>>>>> c0047705
   postgres:
     host: localhost
     port: 5432
     database: slack_events
     user: postgres
-<<<<<<< HEAD
-=======
-    # password is set via POSTGRES_PASSWORD environment variable
->>>>>>> c0047705
 
 # Slack Configuration
 slack:
