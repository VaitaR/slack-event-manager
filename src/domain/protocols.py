"""Protocol definitions for dependency inversion.

These abstract interfaces define contracts that adapters must implement.
"""

from datetime import datetime
from typing import TYPE_CHECKING, Any, Protocol

from src.domain.models import (
    Event,
    EventCandidate,
    EventCategory,
    LLMCallMetadata,
    LLMResponse,
    MessageSource,
    SlackMessage,
    TelegramMessage,
)

if TYPE_CHECKING:
    from src.adapters.query_builders import CandidateQueryCriteria, EventQueryCriteria


class MessageRecord(Protocol):
    """Protocol for source-agnostic message representation for scoring.

    This protocol defines the minimal interface that any message source
    (Slack, Telegram, etc.) must provide for candidate scoring.
    """

    message_id: str
    channel: str
    ts_dt: datetime
    text_norm: str
    links_norm: list[str]
    anchors: list[str]
    source_id: MessageSource


class MessageClientProtocol(Protocol):
    """Generic protocol for message source clients (Slack, Telegram, etc.)."""

    def fetch_messages(
        self,
        channel_id: str,
        oldest_ts: str | None = None,
        latest_ts: str | None = None,
        limit: int = 100,
    ) -> list[dict[str, Any]]:
        """Fetch messages from source channel.

        Args:
            channel_id: Channel ID or username
            oldest_ts: Oldest timestamp/message_id to fetch (inclusive)
            latest_ts: Latest timestamp/message_id to fetch (inclusive)
            limit: Maximum messages to fetch

        Returns:
            List of raw message dictionaries

        Raises:
            Exception: On API communication errors
        """
        ...

    def get_user_info(self, user_id: str) -> dict[str, Any]:
        """Get user/sender information by ID (with optional caching).

        Args:
            user_id: User ID

        Returns:
            User info dictionary

        Raises:
            Exception: On API communication errors
        """
        ...


class SlackClientProtocol(Protocol):
    """Protocol for Slack API interactions."""

    def fetch_messages(
        self,
        channel_id: str,
        oldest_ts: str | None = None,
        latest_ts: str | None = None,
    ) -> list[dict[str, Any]]:
        """Fetch messages from Slack channel.

        Args:
            channel_id: Slack channel ID
            oldest_ts: Oldest timestamp to fetch (inclusive)
            latest_ts: Latest timestamp to fetch (inclusive)

        Returns:
            List of raw Slack message dictionaries

        Raises:
            SlackAPIError: On API communication errors
            RateLimitError: On rate limit exceeded
        """
        ...

    def get_user_info(self, user_id: str) -> dict[str, Any]:
        """Get user information by ID (with caching).

        Args:
            user_id: Slack user ID

        Returns:
            User info dictionary

        Raises:
            SlackAPIError: On API communication errors
        """
        ...

    def post_message(self, channel_id: str, blocks: list[dict[str, Any]]) -> str:
        """Post message with Block Kit to channel.

        Args:
            channel_id: Target channel ID
            blocks: Slack Block Kit blocks

        Returns:
            Message timestamp

        Raises:
            SlackAPIError: On API communication errors
        """
        ...


class RepositoryProtocol(Protocol):
    """Protocol for data storage operations."""

    def save_messages(self, messages: list[SlackMessage]) -> int:
        """Save messages to storage (idempotent upsert).

        Args:
            messages: List of slack messages

        Returns:
            Number of messages saved

        Raises:
            RepositoryError: On storage errors
        """
        ...

    def get_watermark(self, channel: str) -> str | None:
        """Get committed watermark timestamp for channel.

        Args:
            channel: Channel ID

        Returns:
            Last committed timestamp or None

        Raises:
            RepositoryError: On storage errors
        """
        ...

    def update_watermark(self, channel: str, ts: str) -> None:
        """Update committed watermark for channel.

        Args:
            channel: Channel ID
            ts: New watermark timestamp

        Raises:
            RepositoryError: On storage errors
        """
        ...

    def get_new_messages_for_candidates(self) -> list[SlackMessage]:
        """Get messages not yet in candidates table.

        Returns:
            List of messages to process

        Raises:
            RepositoryError: On storage errors
        """
        ...

    def get_new_messages_for_candidates_by_source(
        self, source_id: MessageSource
    ) -> list[MessageRecord]:
        """Get messages not yet in candidates table for a specific source.

        This method is source-agnostic and returns messages that implement
        the MessageRecord protocol, allowing scoring logic to work with any source.

        Args:
            source_id: Message source (SLACK, TELEGRAM, etc.)

        Returns:
            List of messages implementing MessageRecord protocol

        Raises:
            RepositoryError: On storage errors
        """
        ...

    def save_candidates(self, candidates: list[EventCandidate]) -> int:
        """Save event candidates (idempotent).

        Args:
            candidates: List of candidates

        Returns:
            Number of candidates saved

        Raises:
            RepositoryError: On storage errors
        """
        ...

    def get_candidates_by_source(self, source_id: MessageSource) -> list[EventCandidate]:
        """Get candidates for a specific message source."""

        ...

    def get_candidates_for_extraction(
        self, batch_size: int = 50, min_score: float | None = None
    ) -> list[EventCandidate]:
        """Get candidates ready for LLM extraction.

        Args:
            batch_size: Maximum candidates to return
            min_score: Minimum score filter (for budget control)

        Returns:
            List of candidates ordered by score DESC

        Raises:
            RepositoryError: On storage errors
        """
        ...

    def query_candidates(
        self, criteria: "CandidateQueryCriteria"
    ) -> list[EventCandidate]:
        """Query event candidates using structured criteria.

        Args:
            criteria: Query builder criteria object

        Returns:
            List of event candidates matching criteria

        Raises:
            RepositoryError: On storage errors
        """
        ...

    def update_candidate_status(self, message_id: str, status: str) -> None:
        """Update candidate processing status.

        Args:
            message_id: Message ID
            status: New status (llm_ok, llm_fail)

        Raises:
            RepositoryError: On storage errors
        """
        ...

    def save_events(self, events: list[Event]) -> int:
        """Save events with versioning (upsert by dedup_key).

        Args:
            events: List of events

        Returns:
            Number of events saved

        Raises:
            RepositoryError: On storage errors
        """
        ...

    def get_events_by_source(self, source_id: MessageSource) -> list[Event]:
        """Get events filtered by message source."""

        ...

    def get_events_in_window(self, start_dt: datetime, end_dt: datetime) -> list[Event]:
        """Get events within date window.

        Args:
            start_dt: Start datetime (UTC)
            end_dt: End datetime (UTC)

        Returns:
            List of events

        Raises:
            RepositoryError: On storage errors
        """
        ...

    def get_events_in_window_filtered(
        self,
        start_dt: datetime,
        end_dt: datetime,
<<<<<<< HEAD
        min_confidence: float | None = None,
        max_events: int | None = None,
        categories: list[EventCategory] | None = None,
    ) -> list[Event]:
        """Get events filtered by confidence, limit, and categories."""

=======
        min_confidence: float = 0.0,
        max_events: int | None = None,
    ) -> list[Event]:
        """Get filtered events within date window.

        Args:
            start_dt: Start datetime (UTC)
            end_dt: End datetime (UTC)
            min_confidence: Minimum confidence threshold
            max_events: Optional maximum number of events

        Returns:
            List of filtered events

        Raises:
            RepositoryError: On storage errors
        """
        ...

    def query_events(self, criteria: "EventQueryCriteria") -> list[Event]:
        """Query events using structured criteria.

        Args:
            criteria: Query builder criteria object

        Returns:
            List of events matching criteria

        Raises:
            RepositoryError: On storage errors
        """
>>>>>>> e323f199
        ...

    def save_llm_call(self, metadata: LLMCallMetadata) -> None:
        """Save LLM call metadata.

        Args:
            metadata: Call metadata

        Raises:
            RepositoryError: On storage errors
        """
        ...

    def get_daily_llm_cost(self, date: datetime) -> float:
        """Get total LLM cost for a day.

        Args:
            date: Date to check

        Returns:
            Total cost in USD

        Raises:
            RepositoryError: On storage errors
        """
        ...

    def get_cached_llm_response(self, prompt_hash: str) -> str | None:
        """Get cached LLM response by prompt hash.

        Args:
            prompt_hash: SHA256 hash of prompt

        Returns:
            Cached JSON response or None

        Raises:
            RepositoryError: On storage errors
        """
        ...

    def save_telegram_messages(self, messages: list[TelegramMessage]) -> int:
        """Save Telegram messages for candidate generation."""

        ...

    def get_telegram_messages(
        self, channel: str | None = None, limit: int = 100
    ) -> list[TelegramMessage]:
        """Get Telegram messages for debugging or validation."""

        ...

    def get_last_processed_ts(
        self, channel: str, source_id: MessageSource | None = None
    ) -> float | None:
        """Get last processed timestamp for channel (source-specific).

        Args:
            channel: Channel ID
            source_id: Optional source identifier for multi-source tracking

        Returns:
            Last processed timestamp or None

        Raises:
            RepositoryError: On storage errors
        """
        ...

    def update_last_processed_ts(
        self, channel: str, ts: float, source_id: MessageSource | None = None
    ) -> None:
        """Update last processed timestamp for channel (source-specific).

        Args:
            channel: Channel ID
            ts: New timestamp
            source_id: Optional source identifier for multi-source tracking

        Raises:
            RepositoryError: On storage errors
        """
        ...


class LLMClientProtocol(Protocol):
    """Protocol for LLM API interactions."""

    def extract_events(
        self, text: str, links: list[str], message_ts_dt: datetime
    ) -> LLMResponse:
        """Extract events from message text using LLM.

        Args:
            text: Normalized message text
            links: Top 3 most relevant links
            message_ts_dt: Message timestamp for date resolution fallback

        Returns:
            Structured LLM response

        Raises:
            LLMAPIError: On API communication errors
            BudgetExceededError: When daily budget exceeded
            ValidationError: On response validation failure
        """
        ...

    def get_call_metadata(self) -> LLMCallMetadata:
        """Get metadata for last LLM call.

        Returns:
            Call metadata including tokens and cost

        Raises:
            RuntimeError: If no call has been made
        """
        ...<|MERGE_RESOLUTION|>--- conflicted
+++ resolved
@@ -308,14 +308,6 @@
         self,
         start_dt: datetime,
         end_dt: datetime,
-<<<<<<< HEAD
-        min_confidence: float | None = None,
-        max_events: int | None = None,
-        categories: list[EventCategory] | None = None,
-    ) -> list[Event]:
-        """Get events filtered by confidence, limit, and categories."""
-
-=======
         min_confidence: float = 0.0,
         max_events: int | None = None,
     ) -> list[Event]:
@@ -347,7 +339,6 @@
         Raises:
             RepositoryError: On storage errors
         """
->>>>>>> e323f199
         ...
 
     def save_llm_call(self, metadata: LLMCallMetadata) -> None:
