--- conflicted
+++ resolved
@@ -59,11 +59,7 @@
     # OpenAI configuration
     openai_api_key: SecretStr = Field(..., description="OpenAI API key (from .env)")
 
-<<<<<<< HEAD
     # PostgreSQL password (optional, only needed if using PostgreSQL)
-=======
-    # PostgreSQL configuration (secrets from .env)
->>>>>>> c0047705
     postgres_password: SecretStr | None = Field(
         default=None, description="PostgreSQL password (from .env, optional)"
     )
@@ -94,7 +90,6 @@
                 "llm_max_events_per_msg", config["llm"].get("max_events_per_msg", 5)
             )
 
-<<<<<<< HEAD
         if "database" in config:
             # Load database type (sqlite or postgres) - env var takes precedence
             data.setdefault("database_type", config["database"].get("type", "sqlite"))
@@ -109,10 +104,6 @@
                 data.setdefault("postgres_port", pg.get("port", 5432))
                 data.setdefault("postgres_database", pg.get("database", "slack_events"))
                 data.setdefault("postgres_user", pg.get("user", "postgres"))
-=======
-        # NOTE: database settings (database_type, postgres_*) are NOT loaded from config.yaml
-        # to allow environment variables to take precedence. Use defaults in Field() or env vars.
->>>>>>> c0047705
 
         if "slack" in config:
             data.setdefault(
@@ -158,34 +149,7 @@
         if "logging" in config:
             data.setdefault("log_level", config["logging"].get("level", "INFO"))
 
-<<<<<<< HEAD
         return data
-=======
-        if "digest" in config:
-            data.setdefault("digest_max_events", config["digest"].get("max_events", 10))
-            data.setdefault(
-                "digest_min_confidence", config["digest"].get("min_confidence", 0.7)
-            )
-            data.setdefault(
-                "digest_lookback_hours", config["digest"].get("lookback_hours", 48)
-            )
-            data.setdefault(
-                "digest_category_priorities",
-                config["digest"].get(
-                    "category_priorities",
-                    {
-                        "product": 1,
-                        "risk": 2,
-                        "process": 3,
-                        "marketing": 4,
-                        "org": 5,
-                        "unknown": 6,
-                    },
-                ),
-            )
-
-        super().__init__(**data)
->>>>>>> c0047705
 
     # Slack channels (from code, not config file)
     slack_channels: list[ChannelConfig] = Field(
