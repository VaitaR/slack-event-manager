--- conflicted
+++ resolved
@@ -11,13 +11,9 @@
 from typing import Any, Literal
 
 import yaml
-<<<<<<< HEAD
-from pydantic import Field, SecretStr, field_validator, model_validator
-=======
 from jsonschema import ValidationError as JSONSchemaValidationError
 from jsonschema import validate
 from pydantic import Field, SecretStr, field_validator
->>>>>>> f7ad3b4d
 from pydantic_settings import BaseSettings, SettingsConfigDict
 
 from src.domain.deduplication_constants import (
@@ -197,23 +193,11 @@
 
     # === NON-SENSITIVE CONFIG (from config.yaml or defaults) ===
 
-<<<<<<< HEAD
-    @model_validator(mode="before")
-    @classmethod
-    def load_config_yaml_defaults(cls, data: dict[str, Any]) -> dict[str, Any]:
-        """Load config.yaml values as defaults if not set by environment variables.
-
-        Environment variables always take precedence over config.yaml.
-        Priority: env vars > config.yaml > Field defaults
-        """
-        config = load_config_yaml()
-=======
     def __init__(self, **data: Any):
         """Initialize settings with auto-loaded configs from all YAML files."""
         config = load_all_configs()
->>>>>>> f7ad3b4d
-
-        # Apply config.yaml values as defaults (env vars override via setdefault)
+
+        # Apply config values as defaults (env vars override via setdefault)
         if "llm" in config:
             data.setdefault("llm_model", config["llm"].get("model", "gpt-5-nano"))
             data.setdefault("llm_temperature", config["llm"].get("temperature", 1.0))
@@ -286,10 +270,7 @@
         if "logging" in config:
             data.setdefault("log_level", config["logging"].get("level", "INFO"))
 
-<<<<<<< HEAD
-        return data
-=======
-        # Load monitored channels from config.yaml
+        # Load monitored channels from config
         if "channels" in config:
             channels = []
             for ch in config["channels"]:
@@ -387,7 +368,6 @@
             )
 
         super().__init__(**data)
->>>>>>> f7ad3b4d
 
     # Slack channels (loaded from config.yaml)
     slack_channels: list[ChannelConfig] = Field(
