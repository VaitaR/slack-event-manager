"""Build candidates use case.

Scores messages and selects candidates for LLM extraction.
"""

<<<<<<< HEAD
from typing import Sequence
=======
from typing import cast
>>>>>>> e323f199

from src.config.settings import Settings
from src.domain.models import (
    CandidateResult,
    CandidateStatus,
    EventCandidate,
    MessageSource,
)
from src.domain.protocols import MessageRecord, RepositoryProtocol
from src.services import scoring_engine


def build_candidates_use_case(
    repository: RepositoryProtocol,
    settings: Settings,
    source_id: MessageSource | None = None,
) -> CandidateResult:
    """Build event candidates from new messages.

    1. Fetch new messages from raw (not in candidates)
    2. For each message, calculate score via scoring_engine
    3. If score >= THRESHOLD, create candidate
    4. Save features_json snapshot
    5. Insert into event_candidates

    Args:
        repository: Repository protocol implementation
        settings: Application settings
        source_id: Optional message source filter (SLACK, TELEGRAM, etc.)
                  If None, processes Slack messages (backward compatibility)

    Returns:
        CandidateResult with counts

    Example:
        >>> result = build_candidates_use_case(repo, settings)
        >>> result.candidates_created
        15

        >>> # Process Telegram messages
        >>> result = build_candidates_use_case(repo, settings, MessageSource.TELEGRAM)
        >>> result.candidates_created
        8
    """
    # Get messages not yet scored
<<<<<<< HEAD
    new_messages: Sequence[MessageRecord]
    if source_id is None:
        # Backward compatibility: default to Slack
        new_messages = repository.get_new_messages_for_candidates()
=======
    new_messages: list[MessageRecord]
    if source_id is None:
        # Backward compatibility: default to Slack
        new_messages = cast(
            list[MessageRecord], repository.get_new_messages_for_candidates()
        )
>>>>>>> e323f199
    else:
        # Use source-agnostic method
        new_messages = repository.get_new_messages_for_candidates_by_source(source_id)

    if not new_messages:
        return CandidateResult(
            candidates_created=0, messages_processed=0, average_score=0.0
        )

    candidates_to_save: list[EventCandidate] = []
    scores: list[float] = []
    messages_processed = 0

    for message in new_messages:
        messages_processed += 1

        # Get channel config
        channel_config = settings.get_channel_config(message.channel)

        if not channel_config:
            # Channel not in whitelist, skip
            continue

        # Score message - works for any MessageRecord implementation
        score, features = scoring_engine.score_message(message, channel_config)  # type: ignore[arg-type]
        scores.append(score)

        # Check if meets threshold (using Specification pattern for filtering)
        # Could also use: ScoreAboveThresholdSpec(threshold).is_satisfied_by(candidate)
        if scoring_engine.is_candidate(score, channel_config.threshold_score):
            candidate = EventCandidate(
                message_id=message.message_id,
                channel=message.channel,
                ts_dt=message.ts_dt,
                text_norm=message.text_norm,
                links_norm=message.links_norm,
                anchors=message.anchors,
                score=score,
                status=CandidateStatus.NEW,
                features=features,
                source_id=message.source_id,  # Preserve source from message
            )
            candidates_to_save.append(candidate)

    # Save candidates
    candidates_created = 0
    if candidates_to_save:
        candidates_created = repository.save_candidates(candidates_to_save)

    # Calculate statistics
    average_score = sum(scores) / len(scores) if scores else 0.0
    max_score = max(scores) if scores else 0.0
    min_score = min(scores) if scores else 0.0

    return CandidateResult(
        candidates_created=candidates_created,
        messages_processed=messages_processed,
        average_score=average_score,
        max_score=max_score,
        min_score=min_score,
    )<|MERGE_RESOLUTION|>--- conflicted
+++ resolved
@@ -3,11 +3,7 @@
 Scores messages and selects candidates for LLM extraction.
 """
 
-<<<<<<< HEAD
-from typing import Sequence
-=======
 from typing import cast
->>>>>>> e323f199
 
 from src.config.settings import Settings
 from src.domain.models import (
@@ -53,19 +49,12 @@
         8
     """
     # Get messages not yet scored
-<<<<<<< HEAD
-    new_messages: Sequence[MessageRecord]
-    if source_id is None:
-        # Backward compatibility: default to Slack
-        new_messages = repository.get_new_messages_for_candidates()
-=======
     new_messages: list[MessageRecord]
     if source_id is None:
         # Backward compatibility: default to Slack
         new_messages = cast(
             list[MessageRecord], repository.get_new_messages_for_candidates()
         )
->>>>>>> e323f199
     else:
         # Use source-agnostic method
         new_messages = repository.get_new_messages_for_candidates_by_source(source_id)
