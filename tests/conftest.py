"""Pytest configuration and shared fixtures."""

import os
from datetime import datetime
from pathlib import Path
from unittest.mock import Mock

import pytest
import pytz

from src.domain.models import (
    CandidateStatus,
    ChannelConfig,
    Event,
    EventCandidate,
    EventCategory,
    ScoringFeatures,
    SlackMessage,
)


@pytest.fixture
def sample_slack_message() -> SlackMessage:
    """Sample Slack message for testing."""
    return SlackMessage(
        message_id="test_msg_123",
        channel="C123456",
        ts="1728000000.123456",
        ts_dt=datetime(2025, 10, 10, 10, 0, tzinfo=pytz.UTC),
        user="U123456",
        is_bot=False,
        subtype=None,
        text="Release v1.0 is scheduled for Oct 15",
        blocks_text="Release v1.0 is scheduled for Oct 15",
        text_norm="release v1.0 is scheduled for oct 15",
        links_raw=["https://github.com/org/repo/issues/42"],
        links_norm=["https://github.com/org/repo/issues/42"],
        anchors=["org/repo#42"],
        reactions={"rocket": 5, "eyes": 2},
        reply_count=3,
        ingested_at=datetime(2025, 10, 10, 10, 5, tzinfo=pytz.UTC),
    )


@pytest.fixture
def sample_channel_config() -> ChannelConfig:
    """Sample channel configuration."""
    return ChannelConfig(
        channel_id="C123456",
        channel_name="releases",
        threshold_score=15.0,
        whitelist_keywords=["release", "deploy", "launch"],
        keyword_weight=10.0,
        mention_weight=8.0,
        reply_weight=5.0,
        reaction_weight=3.0,
        anchor_weight=4.0,
        link_weight=2.0,
        file_weight=3.0,
        bot_penalty=-15.0,
    )


@pytest.fixture
def sample_scoring_features() -> ScoringFeatures:
    """Sample scoring features."""
    return ScoringFeatures(
        has_keywords=True,
        keyword_count=1,
        has_mention=False,
        reply_count=3,
        reaction_count=7,
        anchor_count=1,
        link_count=1,
        has_files=False,
        is_bot=False,
        channel_name="releases",
    )


@pytest.fixture
def sample_event_candidate() -> EventCandidate:
    """Sample event candidate."""
    return EventCandidate(
        message_id="test_msg_123",
        channel="C123456",
        ts_dt=datetime(2025, 10, 10, 10, 0, tzinfo=pytz.UTC),
        text_norm="release v1.0 scheduled for oct 15",
        links_norm=["https://github.com/org/repo/issues/42"],
        anchors=["org/repo#42"],
        score=25.0,
        status=CandidateStatus.NEW,
        features=ScoringFeatures(
            has_keywords=True,
            keyword_count=1,
            has_mention=False,
            reply_count=3,
            reaction_count=7,
            anchor_count=1,
            link_count=1,
            has_files=False,
            is_bot=False,
            channel_name="releases",
        ),
    )


@pytest.fixture
def sample_event() -> Event:
    """Sample event for testing."""
    return Event(
        message_id="test_msg_123",
        source_msg_event_idx=0,
        dedup_key="abc123def456",
        event_date=datetime(2025, 10, 15, 8, 0, tzinfo=pytz.UTC),
        event_end=None,
        category=EventCategory.PRODUCT,
        title="Release v1.0",
        summary="Major release with new features",
        impact_area=["payments", "wallet"],
        tags=["release", "v1.0"],
        links=["https://github.com/org/repo/issues/42"],
        anchors=["org/repo#42"],
        confidence=0.9,
        source_channels=["#releases"],
        ingested_at=datetime(2025, 10, 10, 10, 5, tzinfo=pytz.UTC),
    )


@pytest.fixture
def mock_slack_client() -> Mock:
    """Mock Slack client."""
    mock = Mock()
    mock.fetch_messages.return_value = []
    mock.get_user_info.return_value = {"real_name": "Test User", "name": "testuser"}
    mock.post_message.return_value = "1728000000.123456"
    return mock


@pytest.fixture
def mock_llm_client() -> Mock:
    """Mock LLM client."""
    mock = Mock()
    return mock


@pytest.fixture
def mock_repository() -> Mock:
    """Mock repository."""
    mock = Mock()
    mock.save_messages.return_value = 1
    mock.get_watermark.return_value = None
    mock.update_watermark.return_value = None
    mock.get_new_messages_for_candidates.return_value = []
    mock.save_candidates.return_value = 1
    mock.get_candidates_for_extraction.return_value = []
    mock.update_candidate_status.return_value = None
    mock.save_events.return_value = 1
    mock.get_events_in_window.return_value = []
    mock.save_llm_call.return_value = None
    mock.get_daily_llm_cost.return_value = 0.0
    mock.get_cached_llm_response.return_value = None
    return mock


@pytest.fixture
<<<<<<< HEAD
def postgres_available() -> bool:
    """Check if PostgreSQL is available for testing."""
    return (
        os.environ.get("POSTGRES_PASSWORD") is not None
        and os.environ.get("TEST_POSTGRES", "0") == "1"
    )


@pytest.fixture
def postgres_test_db():
    """Setup and teardown PostgreSQL test database.

    Requires:
        - POSTGRES_PASSWORD environment variable
        - TEST_POSTGRES=1 environment variable
        - PostgreSQL running on localhost:5432

    Yields:
        PostgresRepository instance with clean test database
    """
    # Check if PostgreSQL testing is enabled
    if not os.environ.get("POSTGRES_PASSWORD"):
        pytest.skip("POSTGRES_PASSWORD not set - skipping PostgreSQL tests")
    if os.environ.get("TEST_POSTGRES", "0") != "1":
        pytest.skip("TEST_POSTGRES=1 not set - skipping PostgreSQL tests")

    from src.adapters.postgres_repository import PostgresRepository

    # Connect to test database
    test_db_name = "slack_events_test"
    password = os.environ.get("POSTGRES_PASSWORD")
    if not password:
        pytest.skip("POSTGRES_PASSWORD not set")

    repo = PostgresRepository(
        host=os.environ.get("POSTGRES_HOST", "localhost"),
        port=int(os.environ.get("POSTGRES_PORT", "5432")),
        database=test_db_name,
        user=os.environ.get("POSTGRES_USER", "postgres"),
        password=password,
        minconn=1,
        maxconn=2,
    )

    # Clean up: drop all tables before test
    with repo._get_connection() as conn:
        with conn.cursor() as cur:
            cur.execute("""
                DROP TABLE IF EXISTS ingestion_state CASCADE;
                DROP TABLE IF EXISTS channel_watermarks CASCADE;
                DROP TABLE IF EXISTS llm_calls CASCADE;
                DROP TABLE IF EXISTS events CASCADE;
                DROP TABLE IF EXISTS event_candidates CASCADE;
                DROP TABLE IF EXISTS raw_slack_messages CASCADE;
            """)
            conn.commit()

    # Run migrations
    import subprocess

    subprocess.run(
        ["alembic", "upgrade", "head"],
        check=True,
        capture_output=True,
    )

    yield repo

    # Cleanup after test
    with repo._get_connection() as conn:
        with conn.cursor() as cur:
            cur.execute("""
                DROP TABLE IF EXISTS ingestion_state CASCADE;
                DROP TABLE IF EXISTS channel_watermarks CASCADE;
                DROP TABLE IF EXISTS llm_calls CASCADE;
                DROP TABLE IF EXISTS events CASCADE;
                DROP TABLE IF EXISTS event_candidates CASCADE;
                DROP TABLE IF EXISTS raw_slack_messages CASCADE;
            """)
            conn.commit()

=======
def sqlite_repository(tmp_path: Path):
    """SQLite repository for testing.

    Args:
        tmp_path: Pytest temporary directory fixture

    Returns:
        SQLiteRepository instance with temporary database
    """
    from src.adapters.sqlite_repository import SQLiteRepository

    db_path = tmp_path / "test.db"
    return SQLiteRepository(str(db_path))


@pytest.fixture
def postgres_repository():
    """PostgreSQL repository for testing.

    Requires PostgreSQL test database to be available via environment variables.
    Skips test if PostgreSQL is not configured.

    Returns:
        PostgresRepository instance

    Environment Variables:
        POSTGRES_HOST: PostgreSQL host (default: localhost)
        POSTGRES_PORT: PostgreSQL port (default: 5432)
        POSTGRES_DATABASE: Database name (default: postgres)
        POSTGRES_USER: Database user (default: postgres)
        POSTGRES_PASSWORD: Database password (required)
    """
    from src.adapters.postgres_repository import PostgresRepository

    # Check if PostgreSQL test environment is configured
    postgres_password = os.getenv("POSTGRES_PASSWORD")
    if not postgres_password:
        pytest.skip(
            "PostgreSQL test database not configured (POSTGRES_PASSWORD not set)"
        )

    host = os.getenv("POSTGRES_HOST", "localhost")
    port = int(os.getenv("POSTGRES_PORT", "5432"))
    database = os.getenv("POSTGRES_DATABASE", "postgres")
    user = os.getenv("POSTGRES_USER", "postgres")

    # Create repository
    repo = PostgresRepository(
        host=host, port=port, database=database, user=user, password=postgres_password
    )

    # Clean up tables before tests
    try:
        with repo._get_connection() as conn:
            with conn.cursor() as cursor:
                cursor.execute("DROP TABLE IF EXISTS ingestion_state CASCADE")
                cursor.execute("DROP TABLE IF EXISTS channel_watermarks CASCADE")
                cursor.execute("DROP TABLE IF EXISTS llm_calls CASCADE")
                cursor.execute("DROP TABLE IF EXISTS events CASCADE")
                cursor.execute("DROP TABLE IF EXISTS event_candidates CASCADE")
                cursor.execute("DROP TABLE IF EXISTS raw_slack_messages CASCADE")
            conn.commit()
    except Exception:
        pass  # Tables might not exist yet

    yield repo

    # Cleanup after tests
>>>>>>> c0047705
    repo.close()<|MERGE_RESOLUTION|>--- conflicted
+++ resolved
@@ -164,7 +164,6 @@
 
 
 @pytest.fixture
-<<<<<<< HEAD
 def postgres_available() -> bool:
     """Check if PostgreSQL is available for testing."""
     return (
@@ -246,74 +245,4 @@
             """)
             conn.commit()
 
-=======
-def sqlite_repository(tmp_path: Path):
-    """SQLite repository for testing.
-
-    Args:
-        tmp_path: Pytest temporary directory fixture
-
-    Returns:
-        SQLiteRepository instance with temporary database
-    """
-    from src.adapters.sqlite_repository import SQLiteRepository
-
-    db_path = tmp_path / "test.db"
-    return SQLiteRepository(str(db_path))
-
-
-@pytest.fixture
-def postgres_repository():
-    """PostgreSQL repository for testing.
-
-    Requires PostgreSQL test database to be available via environment variables.
-    Skips test if PostgreSQL is not configured.
-
-    Returns:
-        PostgresRepository instance
-
-    Environment Variables:
-        POSTGRES_HOST: PostgreSQL host (default: localhost)
-        POSTGRES_PORT: PostgreSQL port (default: 5432)
-        POSTGRES_DATABASE: Database name (default: postgres)
-        POSTGRES_USER: Database user (default: postgres)
-        POSTGRES_PASSWORD: Database password (required)
-    """
-    from src.adapters.postgres_repository import PostgresRepository
-
-    # Check if PostgreSQL test environment is configured
-    postgres_password = os.getenv("POSTGRES_PASSWORD")
-    if not postgres_password:
-        pytest.skip(
-            "PostgreSQL test database not configured (POSTGRES_PASSWORD not set)"
-        )
-
-    host = os.getenv("POSTGRES_HOST", "localhost")
-    port = int(os.getenv("POSTGRES_PORT", "5432"))
-    database = os.getenv("POSTGRES_DATABASE", "postgres")
-    user = os.getenv("POSTGRES_USER", "postgres")
-
-    # Create repository
-    repo = PostgresRepository(
-        host=host, port=port, database=database, user=user, password=postgres_password
-    )
-
-    # Clean up tables before tests
-    try:
-        with repo._get_connection() as conn:
-            with conn.cursor() as cursor:
-                cursor.execute("DROP TABLE IF EXISTS ingestion_state CASCADE")
-                cursor.execute("DROP TABLE IF EXISTS channel_watermarks CASCADE")
-                cursor.execute("DROP TABLE IF EXISTS llm_calls CASCADE")
-                cursor.execute("DROP TABLE IF EXISTS events CASCADE")
-                cursor.execute("DROP TABLE IF EXISTS event_candidates CASCADE")
-                cursor.execute("DROP TABLE IF EXISTS raw_slack_messages CASCADE")
-            conn.commit()
-    except Exception:
-        pass  # Tables might not exist yet
-
-    yield repo
-
-    # Cleanup after tests
->>>>>>> c0047705
     repo.close()