"""Test Telegram ingestion with real API.

Manual test script to verify Telegram integration works end-to-end.
Requires:
- TELEGRAM_API_ID and TELEGRAM_API_HASH in .env
- Session file created via scripts/telegram_auth.py
- At least one channel configured in config/telegram_channels.yaml

Usage:
    python scripts/test_telegram_ingestion.py
"""

import sys
from collections.abc import Mapping
from datetime import datetime, timedelta
from pathlib import Path
from typing import Any

import pytz


def _get_channel_config_value(channel: Any, field: str, default: Any) -> Any:
    """Safely access Telegram channel configuration values.

    Args:
        channel: Configuration object or mapping describing the channel.
        field: Attribute or key to retrieve.
        default: Fallback value if the field is missing.

    Returns:
        Value for the requested field if available, otherwise ``default``.
    """

    if hasattr(channel, field):
        return getattr(channel, field)
    if isinstance(channel, dict):
        return channel.get(field, default)
    return default


# Add parent directory to path
sys.path.insert(0, str(Path(__file__).parent.parent))

from src.adapters.message_client_factory import get_message_client
from src.adapters.sqlite_repository import SQLiteRepository
from src.adapters.telegram_client import TelegramClient
from src.config.settings import get_settings
<<<<<<< HEAD
from src.domain.models import MessageSource, TelegramChannelConfig
=======
from src.domain.models import MessageSource
from src.domain.protocols import MessageClientProtocol
>>>>>>> c74484a8
from src.use_cases.ingest_telegram_messages import ingest_telegram_messages_use_case


def main() -> int:
    """Run Telegram ingestion test.

    Returns:
        Exit code (0 = success, 1 = error)
    """
    print("=" * 80)
    print("Telegram Ingestion Test")
    print("=" * 80)
    print()

    # Load settings
    try:
        settings = get_settings()
    except Exception as e:
        print(f"❌ Failed to load settings: {e}")
        return 1

    # Check Telegram credentials
    if not settings.telegram_api_id or not settings.telegram_api_hash:
        print("❌ Error: TELEGRAM_API_ID and TELEGRAM_API_HASH must be set in .env")
        print("\nTo configure:")
        print("1. Add TELEGRAM_API_ID and TELEGRAM_API_HASH to .env")
        print("2. Run: python scripts/telegram_auth.py")
        print("3. Configure channels in config/telegram_channels.yaml")
        return 1

    # Check session file
    session_path = Path(f"{settings.telegram_session_path}.session")
    if not session_path.exists():
        print(f"❌ Error: Session file not found: {session_path}")
        print("\nTo create session:")
        print("  python scripts/telegram_auth.py")
        return 1

    print(f"✓ Session file found: {session_path}")
    print(f"✓ API ID: {settings.telegram_api_id}")
    print()

    # Check Telegram channels configuration
    if not settings.telegram_channels:
        print("❌ Error: No Telegram channels configured")
        print("\nTo configure:")
        print("  Edit config/telegram_channels.yaml")
        print("  Add at least one channel with channel_id and enabled: true")
        return 1

    print(f"✓ Found {len(settings.telegram_channels)} configured channel(s):")
<<<<<<< HEAD
    for ch in settings.telegram_channels:
        if isinstance(ch, TelegramChannelConfig):
            channel_id = ch.channel_id
            enabled = ch.enabled
        elif isinstance(ch, Mapping):
            channel_id = str(ch.get("channel_id", "unknown"))
            enabled = bool(ch.get("enabled", False))
        else:
            channel_id = "unknown"
            enabled = False
=======
    for channel in settings.telegram_channels:
        username = _get_channel_config_value(channel, "username", "unknown")
        channel_name = _get_channel_config_value(channel, "channel_name", "unknown")
        enabled = bool(_get_channel_config_value(channel, "enabled", False))
>>>>>>> c74484a8
        status = "✓ enabled" if enabled else "⏭ disabled"
        print(f"  - {username} — {channel_name} ({status})")
    print()

    # Create test database
    test_db_path = "data/test_telegram_ingestion.db"
    print(f"Using test database: {test_db_path}")
    repository = SQLiteRepository(db_path=test_db_path)
    print()

    # Create Telegram client
    telegram_client: MessageClientProtocol | None = None
    print("Creating Telegram client...")
    try:
        telegram_client = get_message_client(
            source_id=MessageSource.TELEGRAM,
            bot_token="",  # Not used for Telegram
        )
        print("✓ Telegram client created")
    except Exception as e:
        print(f"❌ Failed to create Telegram client: {e}")
        return 1
    print()
    assert telegram_client is not None

    # Set backfill date (1 day ago as per requirements)
    backfill_from_date = datetime.utcnow().replace(tzinfo=pytz.UTC) - timedelta(days=1)
    print(f"Backfill from: {backfill_from_date.isoformat()}")
    print()

    # Run ingestion
    print("=" * 80)
    print("Running Telegram ingestion...")
    print("=" * 80)
    print()

    try:
        result = ingest_telegram_messages_use_case(
            telegram_client=telegram_client,
            repository=repository,
            settings=settings,
            backfill_from_date=backfill_from_date,
        )

        print()
        print("=" * 80)
        print("Ingestion Results")
        print("=" * 80)
        print(f"✓ Messages fetched: {result.messages_fetched}")
        print(f"✓ Messages saved: {result.messages_saved}")
        print(f"✓ Channels processed: {', '.join(result.channels_processed)}")

        if result.errors:
            print(f"\n⚠️  Errors ({len(result.errors)}):")
            for error in result.errors:
                print(f"  - {error}")

        # Query database to verify
        print()
        print("=" * 80)
        print("Database Verification")
        print("=" * 80)

        telegram_messages = repository.get_telegram_messages(limit=10)
        print(f"✓ Total Telegram messages in DB: {len(telegram_messages)}")

        if telegram_messages:
            print("\nSample messages:")
            for i, msg in enumerate(telegram_messages[:5], 1):
                print(f"\n{i}. Message ID: {msg.message_id}")
                print(f"   Channel: {msg.channel}")
                print(f"   Date: {msg.message_date.isoformat()}")
                print(
                    f"   Text: {msg.text[:100]}..."
                    if len(msg.text) > 100
                    else f"   Text: {msg.text}"
                )
                print(f"   Links: {len(msg.links_norm)}")
                print(f"   Views: {msg.views}")

        print()
        print("=" * 80)
        print("✅ Test completed successfully!")
        print("=" * 80)
        print()
        print("Next steps:")
        print(
            "  1. Run full pipeline: python scripts/run_multi_source_pipeline.py --source telegram"
        )
        print("  2. Check database: sqlite3 data/test_telegram_ingestion.db")
        print("  3. View messages: SELECT * FROM raw_telegram_messages LIMIT 10;")

        return 0

    except Exception as e:
        print()
        print("=" * 80)
        print(f"❌ Ingestion failed: {e}")
        print("=" * 80)
        import traceback

        traceback.print_exc()
        return 1
    finally:
        if isinstance(telegram_client, TelegramClient):
            telegram_client.shutdown()


if __name__ == "__main__":
    sys.exit(main())<|MERGE_RESOLUTION|>--- conflicted
+++ resolved
@@ -45,12 +45,8 @@
 from src.adapters.sqlite_repository import SQLiteRepository
 from src.adapters.telegram_client import TelegramClient
 from src.config.settings import get_settings
-<<<<<<< HEAD
 from src.domain.models import MessageSource, TelegramChannelConfig
-=======
-from src.domain.models import MessageSource
 from src.domain.protocols import MessageClientProtocol
->>>>>>> c74484a8
 from src.use_cases.ingest_telegram_messages import ingest_telegram_messages_use_case
 
 
@@ -102,23 +98,10 @@
         return 1
 
     print(f"✓ Found {len(settings.telegram_channels)} configured channel(s):")
-<<<<<<< HEAD
-    for ch in settings.telegram_channels:
-        if isinstance(ch, TelegramChannelConfig):
-            channel_id = ch.channel_id
-            enabled = ch.enabled
-        elif isinstance(ch, Mapping):
-            channel_id = str(ch.get("channel_id", "unknown"))
-            enabled = bool(ch.get("enabled", False))
-        else:
-            channel_id = "unknown"
-            enabled = False
-=======
     for channel in settings.telegram_channels:
         username = _get_channel_config_value(channel, "username", "unknown")
         channel_name = _get_channel_config_value(channel, "channel_name", "unknown")
         enabled = bool(_get_channel_config_value(channel, "enabled", False))
->>>>>>> c74484a8
         status = "✓ enabled" if enabled else "⏭ disabled"
         print(f"  - {username} — {channel_name} ({status})")
     print()
