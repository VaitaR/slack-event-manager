--- conflicted
+++ resolved
@@ -47,19 +47,7 @@
 disallow_any_explicit = false
 disallow_subclassing_any = false
 
-<<<<<<< HEAD
-# Ignore missing imports for external libraries without stubs
-[[tool.mypy.overrides]]
-module = [
-    "telethon.*",
-    "slack_sdk.*",
-]
-ignore_missing_imports = true
-
-# Relax strict mode for tests
-=======
 # Relax strict mode for tests (but still check them)
->>>>>>> 70587dc3
 [[tool.mypy.overrides]]
 module = "tests.*"
 disallow_untyped_defs = false
