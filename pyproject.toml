[project]
name = "slack-event-manager"
version = "0.1.0"
description = "AI-powered Slack event extraction and digest system"
requires-python = ">=3.11"

[tool.ruff]
line-length = 88
target-version = "py311"

[tool.ruff.lint]
select = [
    "E",      # pycodestyle errors
    "F",      # pyflakes
    "I",      # isort
    "N",      # pep8-naming
    "W",      # pycodestyle warnings
    "UP",     # pyupgrade
    "PLR",    # pylint refactor (includes PLR2004 for magic numbers)
]
ignore = [
    "E501",    # Line too long (handled by formatter)
    "PLR0911", # Too many return statements (classification.py)
    "PLR0912", # Too many branches (llm_client.py extract_events)
    "PLR0913", # Too many arguments (sometimes needed for protocols)
    "PLR0915", # Too many statements (llm_client.py extract_events)
]

[tool.ruff.lint.per-file-ignores]
"__init__.py" = ["F401"]  # Unused imports in __init__
"tests/*.py" = ["PLR2004"]  # Allow magic numbers in tests
"src/use_cases/*.py" = ["PLR2004"]  # Business logic numbers are self-documenting in context
"scripts/*.py" = ["E402", "E722", "PLR2004"]  # Scripts and demos: relaxed rules
<<<<<<< HEAD
"src/adapters/postgres_repository.py" = ["N812"]  # Allow lowercase Connection/Cursor type aliases
"alembic/env.py" = ["E402"]  # Alembic: path setup before imports
=======
"src/adapters/postgres_repository.py" = ["N812"]  # psycopg2 type aliases
>>>>>>> c0047705

[tool.mypy]
python_version = "3.11"
strict = true
warn_return_any = true
warn_unused_configs = true
disallow_untyped_defs = true
disallow_any_unimported = false
disallow_any_expr = false
disallow_any_decorated = false
disallow_any_explicit = false
disallow_subclassing_any = false
warn_no_return = false

[[tool.mypy.overrides]]
module = [
    "slack_sdk.*",
    "openai.*",
    "rapidfuzz.*",
    "psycopg2.*",
<<<<<<< HEAD
    "alembic.*",
=======
>>>>>>> c0047705
]
ignore_missing_imports = true

[[tool.mypy.overrides]]
module = "tests.*"
disallow_untyped_defs = false
disallow_incomplete_defs = false

[[tool.mypy.overrides]]
module = ["src.adapters.slack_client", "src.config.settings"]
warn_return_any = false
warn_unused_ignores = false

[[tool.mypy.overrides]]
module = ["app", "scripts.*"]
disallow_untyped_defs = false
disallow_incomplete_defs = false

[tool.pytest.ini_options]
testpaths = ["tests"]
python_files = ["test_*.py"]
python_classes = ["Test*"]
python_functions = ["test_*"]
addopts = [
    "-v",
    "--strict-markers",
    "--cov=src",
    "--cov-report=term-missing",
    "--cov-report=html",
]

[tool.coverage.run]
source = ["src"]
omit = ["tests/*", "scripts/*"]

[tool.coverage.report]
exclude_lines = [
    "pragma: no cover",
    "def __repr__",
    "raise AssertionError",
    "raise NotImplementedError",
    "if __name__ == .__main__.:",
    "if TYPE_CHECKING:",
]<|MERGE_RESOLUTION|>--- conflicted
+++ resolved
@@ -31,12 +31,8 @@
 "tests/*.py" = ["PLR2004"]  # Allow magic numbers in tests
 "src/use_cases/*.py" = ["PLR2004"]  # Business logic numbers are self-documenting in context
 "scripts/*.py" = ["E402", "E722", "PLR2004"]  # Scripts and demos: relaxed rules
-<<<<<<< HEAD
 "src/adapters/postgres_repository.py" = ["N812"]  # Allow lowercase Connection/Cursor type aliases
 "alembic/env.py" = ["E402"]  # Alembic: path setup before imports
-=======
-"src/adapters/postgres_repository.py" = ["N812"]  # psycopg2 type aliases
->>>>>>> c0047705
 
 [tool.mypy]
 python_version = "3.11"
@@ -57,10 +53,7 @@
     "openai.*",
     "rapidfuzz.*",
     "psycopg2.*",
-<<<<<<< HEAD
     "alembic.*",
-=======
->>>>>>> c0047705
 ]
 ignore_missing_imports = true
 
