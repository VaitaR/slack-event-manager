--- conflicted
+++ resolved
@@ -9,11 +9,7 @@
 - 🔗 **Anchor detection**: Extracts Jira keys, GitHub issues, meeting links, document IDs
 - 📅 **Smart date resolution**: Handles absolute, relative dates, ranges, and timezones
 - 🔄 **Deduplication**: Merges similar events across messages with fuzzy matching
-<<<<<<< HEAD
 - 💾 **Dual database**: PostgreSQL (production) or SQLite (development) with seamless switching
-=======
-- 💾 **Flexible storage**: SQLite (development) or PostgreSQL (production)
->>>>>>> c0047705
 - 💰 **Budget control**: Daily LLM cost tracking with graceful degradation
 - 🌍 **Multi-channel**: Whitelist channels with per-channel configurations
 - 📨 **Digest publishing**: Beautiful Slack Block Kit digests
@@ -408,7 +404,6 @@
 
 ## Recent Updates
 
-<<<<<<< HEAD
 ### 2025-10-17: PostgreSQL Support ✅
 
 **Production-Ready Database:**
@@ -426,23 +421,6 @@
 - JSONB support for structured data in PostgreSQL
 - Health checks and connection pooling
 - 84 tests passing (13 PostgreSQL-specific)
-=======
-### 2025-10-16: PostgreSQL Migration Support ✅
-
-**Production Database:**
-- ✅ PostgreSQL 16 adapter with connection pooling
-- ✅ Alembic migrations for schema versioning
-- ✅ Docker Compose integration with automatic migrations
-- ✅ Repository factory pattern for database abstraction
-- ✅ Full backward compatibility with SQLite
-- ✅ See `MIGRATION_TO_POSTGRES.md` for details
-
-**Deployment:**
-- ✅ Docker entrypoint with auto-migration
-- ✅ PostgreSQL health checks and networking
-- ✅ Streamlit UI works with both databases
-- ✅ Zero code changes to switch databases
->>>>>>> c0047705
 
 ### 2025-10-10: Configuration Refactoring ✅
 
@@ -520,11 +498,6 @@
 
 Planned for future releases:
 
-<<<<<<< HEAD
-=======
-- [x] PostgreSQL support for production scale
-- [ ] Airflow DAG orchestration (hourly/daily)
->>>>>>> c0047705
 - [ ] Thread/reply processing
 - [ ] Edit/delete event handling
 - [ ] Semantic search with embeddings
