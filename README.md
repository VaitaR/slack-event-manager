--- conflicted
+++ resolved
@@ -9,11 +9,7 @@
 - 🔗 **Anchor detection**: Extracts Jira keys, GitHub issues, meeting links, document IDs
 - 📅 **Smart date resolution**: Handles absolute, relative dates, ranges, and timezones
 - 🔄 **Deduplication**: Merges similar events across messages with fuzzy matching
-<<<<<<< HEAD
 - 💾 **Dual database**: PostgreSQL (production) or SQLite (development) with seamless switching
-=======
-- 💾 **Local storage**: Postgres or SQLite
->>>>>>> f7ad3b4d
 - 💰 **Budget control**: Daily LLM cost tracking with graceful degradation
 - 🌍 **Multi-channel**: Whitelist channels with per-channel configurations
 - 📨 **Digest publishing**: Beautiful Slack Block Kit digests
@@ -155,14 +151,10 @@
   level: INFO
 ```
 
-<<<<<<< HEAD
-**Note:** `.env` contains ONLY secrets (tokens, passwords). All other settings are in `config.yaml`.
-=======
-**Note:** 
+**Note:**
 - `.env` contains ONLY secrets (never committed to git)
-- `config.yaml` contains application settings (in `.gitignore`, created from `config.example.yaml`)
-- `config.example.yaml` is the template with example values (committed to git)
->>>>>>> f7ad3b4d
+- `config/*.yaml` files contain application settings (in `.gitignore`, created from `config/defaults/*.example.yaml`)
+- `config/defaults/*.example.yaml` are templates with example values (committed to git)
 
 ### 3. Run Pipeline
 
@@ -369,10 +361,7 @@
 - **llm_calls**: LLM API call metadata and costs
 - **channel_watermarks**: Incremental processing state
 
-<<<<<<< HEAD
 Supports both SQLite (development) and PostgreSQL (production) through repository factory pattern.
-=======
->>>>>>> f7ad3b4d
 
 ## Development
 
@@ -432,7 +421,6 @@
 - Only high-score candidates (P90+) are processed
 - Error logged in results
 
-<<<<<<< HEAD
 ### Database Issues
 
 ```bash
@@ -547,8 +535,6 @@
 - [ ] Enhanced web dashboard with analytics
 - [ ] Multi-workspace support
 
-=======
->>>>>>> f7ad3b4d
 ## License
 
 This project is internal tooling. All rights reserved.
