FROM python:3.11-slim

# Set working directory
WORKDIR /app

# Install system dependencies
RUN apt-get update && apt-get install -y \
    sqlite3 \
    postgresql-client \
    curl \
    postgresql-client \
    && rm -rf /var/lib/apt/lists/*

# Copy requirements and install Python dependencies
COPY requirements.txt ./
RUN pip install --no-cache-dir -r requirements.txt

# Copy entire application
COPY . .

# Copy docker entrypoint script
COPY scripts/docker-entrypoint.sh /docker-entrypoint.sh
RUN chmod +x /docker-entrypoint.sh

# Create directories for data and logs
RUN mkdir -p /app/data /app/logs

<<<<<<< HEAD
# Set entrypoint for automatic migrations
ENTRYPOINT ["/docker-entrypoint.sh"]
=======
# Copy and set up entrypoint script
COPY scripts/docker-entrypoint.sh /docker-entrypoint.sh
RUN chmod +x /docker-entrypoint.sh
>>>>>>> c0047705

# Healthcheck: validate settings can be loaded
HEALTHCHECK --interval=30s --timeout=10s --start-period=5s --retries=3 \
  CMD python -c "from src.config.settings import get_settings; get_settings(); print('OK')" || exit 1

# Set entrypoint
ENTRYPOINT ["/docker-entrypoint.sh"]

# Default command: run pipeline with 1-hour interval
CMD ["python", "scripts/run_pipeline.py", "--interval-seconds", "3600"]<|MERGE_RESOLUTION|>--- conflicted
+++ resolved
@@ -25,14 +25,8 @@
 # Create directories for data and logs
 RUN mkdir -p /app/data /app/logs
 
-<<<<<<< HEAD
 # Set entrypoint for automatic migrations
 ENTRYPOINT ["/docker-entrypoint.sh"]
-=======
-# Copy and set up entrypoint script
-COPY scripts/docker-entrypoint.sh /docker-entrypoint.sh
-RUN chmod +x /docker-entrypoint.sh
->>>>>>> c0047705
 
 # Healthcheck: validate settings can be loaded
 HEALTHCHECK --interval=30s --timeout=10s --start-period=5s --retries=3 \
