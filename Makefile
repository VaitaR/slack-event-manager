--- conflicted
+++ resolved
@@ -49,7 +49,6 @@
 	@echo "$(BLUE)Running tests with coverage...$(NC)"
 	@SLACK_BOT_TOKEN=dummy OPENAI_API_KEY=dummy pytest --cov=src --cov-report=term-missing --cov-report=html && echo "$(GREEN)✓ Tests passed with coverage$(NC)" || (echo "$(RED)✗ Tests failed$(NC)" && exit 1)
 
-<<<<<<< HEAD
 test-postgres: ## Run PostgreSQL tests (requires PostgreSQL running and TEST_POSTGRES=1)
 	@echo "$(BLUE)Running PostgreSQL tests...$(NC)"
 	@if [ -z "$$POSTGRES_PASSWORD" ]; then \
@@ -63,21 +62,6 @@
 		exit 1; \
 	fi
 	@SLACK_BOT_TOKEN=dummy OPENAI_API_KEY=dummy pytest tests/test_postgres_repository.py -v && echo "$(GREEN)✓ PostgreSQL tests passed$(NC)" || (echo "$(RED)✗ PostgreSQL tests failed$(NC)" && exit 1)
-=======
-test-postgres: ## Run tests with PostgreSQL (requires Docker)
-	@echo "$(BLUE)Starting PostgreSQL test container...$(NC)"
-	@docker run -d --name test-postgres -e POSTGRES_PASSWORD=test -p 5432:5432 postgres:16-alpine || true
-	@echo "$(YELLOW)Waiting for PostgreSQL to be ready...$(NC)"
-	@sleep 5
-	@echo "$(BLUE)Running tests with PostgreSQL...$(NC)"
-	@SLACK_BOT_TOKEN=dummy OPENAI_API_KEY=dummy \
-	 POSTGRES_HOST=localhost POSTGRES_PORT=5432 POSTGRES_DATABASE=postgres \
-	 POSTGRES_USER=postgres POSTGRES_PASSWORD=test \
-	 pytest tests/test_postgres_repository.py -v || true
-	@echo "$(BLUE)Stopping PostgreSQL container...$(NC)"
-	@docker stop test-postgres && docker rm test-postgres
-	@echo "$(GREEN)✓ PostgreSQL tests completed$(NC)"
->>>>>>> c0047705
 
 ci: format-check lint typecheck test ## Run all CI checks (format, lint, typecheck, test)
 	@echo "$(GREEN)✓ All CI checks passed!$(NC)"
